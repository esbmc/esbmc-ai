# Author: Yiannis Charalambous 2023

import pytest

import esbmc_ai_lib.frontend.ast as ast
from esbmc_ai_lib.frontend.ast import FunctionDeclaration, Declaration


def test_ast_functions() -> None:
    file = "test.c"
    source_code = """#include <pthread.h>
#include <assert.h>

int a, b;
void __VERIFIER_atomic_acquire(void)
{
    __VERIFIER_assume(a == 0);
    a = 1;
}
void *c(void *arg)
{
    ;
    __VERIFIER_atomic_acquire();
    b = 1;
    return NULL;
}
pthread_t d;
int main()
{
    pthread_create(&d, 0, c, 0);
    __VERIFIER_atomic_acquire();
    if (!b)
        assert(0);
    return 0;
}
    """
    cast = ast.ClangAST(file_path=file, source_code=source_code)
    functions: list[FunctionDeclaration] = cast.get_fn_decl()
    answer: list[FunctionDeclaration] = [
        FunctionDeclaration(
            name="__VERIFIER_atomic_acquire",
            type_name="void",
            args=[],
        ),
        FunctionDeclaration(
            name="c",
            type_name="void *",
            args=[Declaration(name="arg", type_name="void *")],
        ),
        FunctionDeclaration(
            name="main",
            type_name="int",
            args=[],
        ),
    ]

    assert functions[0] == answer[0]
    assert functions[1] == answer[1]
    assert functions[2] == answer[2]


def test_ast_functions_blank() -> None:
    file = "test.c"
    source_code = """#include <pthread.h>
#include <assert.h>
int a, b;
pthread_t d;
    """
<<<<<<< HEAD
    cast = ast.ClangAST(file_path=file, source_code=source_code)
    functions: list[FunctionDeclaration] = cast.get_fn_decl()
=======

    cast = ast.ClangAST(file_path=file, source_code=source_code)
    functions = cast.get_function_declarations()
>>>>>>> d85af91c
    assert functions == []<|MERGE_RESOLUTION|>--- conflicted
+++ resolved
@@ -66,12 +66,7 @@
 int a, b;
 pthread_t d;
     """
-<<<<<<< HEAD
+
     cast = ast.ClangAST(file_path=file, source_code=source_code)
     functions: list[FunctionDeclaration] = cast.get_fn_decl()
-=======
-
-    cast = ast.ClangAST(file_path=file, source_code=source_code)
-    functions = cast.get_function_declarations()
->>>>>>> d85af91c
     assert functions == []