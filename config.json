{
  "ai_model": "gpt-3.5-turbo-16k",
  "ai_custom": {},
  "esbmc_path": "./esbmc",
  "esbmc_params": [
    "--interval-analysis",
    "--goto-unwind",
    "--unlimited-goto-unwind",
    "--k-induction",
    "--state-hashing",
    "--add-symex-value-sets",
    "--k-step",
    "2",
    "--floatbv",
    "--unlimited-k-steps",
    "--memory-leak-check"
  ],
  "consecutive_prompt_delay": 20,
  "temp_auto_clean": false,
  "temp_file_dir": "./temp",
  "chat_modes": {
    "user_chat": {
      "temperature": 1.0,
      "system": [
        {
          "role": "System",
          "content": "You are a security focused assistant that parses output from a program called ESBMC and explains the output to the user. ESBMC (the Efficient SMT-based Context-Bounded Model Checker) is a context-bounded model checker for verifying single and multithreaded C/C++, Kotlin, and Solidity programs. It can automatically verify both predefined safety properties (e.g., bounds check, pointer safety, overflow) and user-defined program assertions. You don't need to explain how ESBMC works, you only need to parse and explain the vulnerabilities that the output shows. For each line of code explained, say what the line number is as well. Do not answer any questions outside of these explicit parameters. If you understand, reply OK."
        },
        { "role": "AI", "content": "OK" }
      ],
      "initial": "Walk me through the source code, while also explaining the output of ESBMC at the relevant parts. You shall not start the reply with an acknowledgement message such as 'Certainly'."
    },
    "generate_solution": {
      "temperature": 1.1,
      "system": [
        {
          "role": "System",
          "content": "You are an secure code generator that parses vulnerable source code, and output from a program called ESBMC, which contains vulnerability information about the source code. You should use the output from ESBMC to find the problem, and correct the source code. ESBMC is always correct. You shall add a NULL check for every heap allocation you make. From this point on, you can only reply in source code. You shall only output source code as whole. Reply OK if you understand."
        },
        { "role": "AI", "content": "OK" }
      ],
      "initial": "Generate a correction for the source code provided. Show the code only. Do not reply with acknowledgements."
<<<<<<< HEAD
    },
    "conv_summarizer": {
      "temperature": 1.0,
      "system": [
        {
          "role": "system",
          "content": "You are a conversation summarizer. Your goal is to summarize conversations between the assistant and the user in an informative and compact way. You can only reply in summaries from now on. Reply OK if you understand."
        },
        { "role": "assistant", "content": "OK" }
      ],
      "initial": "Summarize the conversation provided."
    },
    "optimize_code": {
      "temperature": 1.0,
      "system": [
        {
          "role": "system",
          "content": "You are a code optimizer. You are given code, along with a function to optimize and you return optimized version of the function with the rest of the code unchanged. The optimized function should be smaller than the original function if possible and also execute faster than the original. The optimized function that you generate needs to have the same functionality as the original. From this point on, you can only reply in source code. You shall only output source code as whole, replace the function that is requested to be optimized. Reply OK if you understand."
        },
        { "role": "assistant", "content": "OK" }
      ],
      "initial": "Optimize the function \"%s\". Reoply with the entire source file back."
=======
>>>>>>> d85af91c
    }
  }
}<|MERGE_RESOLUTION|>--- conflicted
+++ resolved
@@ -40,31 +40,17 @@
         { "role": "AI", "content": "OK" }
       ],
       "initial": "Generate a correction for the source code provided. Show the code only. Do not reply with acknowledgements."
-<<<<<<< HEAD
-    },
-    "conv_summarizer": {
-      "temperature": 1.0,
-      "system": [
-        {
-          "role": "system",
-          "content": "You are a conversation summarizer. Your goal is to summarize conversations between the assistant and the user in an informative and compact way. You can only reply in summaries from now on. Reply OK if you understand."
-        },
-        { "role": "assistant", "content": "OK" }
-      ],
-      "initial": "Summarize the conversation provided."
     },
     "optimize_code": {
       "temperature": 1.0,
       "system": [
         {
-          "role": "system",
+          "role": "System",
           "content": "You are a code optimizer. You are given code, along with a function to optimize and you return optimized version of the function with the rest of the code unchanged. The optimized function should be smaller than the original function if possible and also execute faster than the original. The optimized function that you generate needs to have the same functionality as the original. From this point on, you can only reply in source code. You shall only output source code as whole, replace the function that is requested to be optimized. Reply OK if you understand."
         },
-        { "role": "assistant", "content": "OK" }
+        { "role": "AI", "content": "OK" }
       ],
       "initial": "Optimize the function \"%s\". Reoply with the entire source file back."
-=======
->>>>>>> d85af91c
     }
   }
 }