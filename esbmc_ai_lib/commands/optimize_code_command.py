--- conflicted
+++ resolved
@@ -3,6 +3,8 @@
 import sys
 
 from typing_extensions import override
+
+from esbmc_ai_lib.chat_response import json_to_base_message
 from .chat_command import ChatCommand
 from .. import config
 from ..base_chat_interface import ChatResponse
@@ -18,7 +20,6 @@
             help_message="Optimizes the code of a specific function or the entire file if a function is not specified. Usage: optimize-code [function_name]",
         )
 
-<<<<<<< HEAD
     def check_function_equivalence(
         self,
         original_source_code: str,
@@ -35,6 +36,7 @@
         """
 
         # Get list of function types.
+        # NOTE This crashes # FIXME
         original_ast: ast.ClangAST = ast.ClangAST(
             file_path="",
             source_code=original_source_code,
@@ -56,9 +58,7 @@
 
         return True
 
-=======
     @override
->>>>>>> d85af91c
     def execute(
         self, file_path: str, source_code: str, function_names: list[str]
     ) -> None:
@@ -83,10 +83,16 @@
         print(f"Optimizing the following functions: {function_names}\n")
 
         chat: OptimizeCode = OptimizeCode(
-            system_messages=config.chat_prompt_optimize_code.system_messages,
+            system_messages=[
+                json_to_base_message(msg)
+                for msg in config.chat_prompt_optimize_code.system_messages
+            ],
             initial_message=config.chat_prompt_optimize_code.initial_prompt,
             ai_model=config.ai_model,
-            temperature=config.chat_prompt_optimize_code.temperature,
+            llm=config.ai_model.create_llm(
+                api_keys=config.api_keys,
+                temperature=config.chat_prompt_optimize_code.temperature,
+            ),
         )
 
         new_source_code: str = source_code
@@ -106,7 +112,7 @@
                 )
 
                 if equal:
-                    new_source_code = response.message
+                    new_source_code = response.message.content
                     break
                 else:
                     print("Failed attempt", attempt)
