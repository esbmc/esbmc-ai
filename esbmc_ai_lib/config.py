--- conflicted
+++ resolved
@@ -3,17 +3,13 @@
 import os
 import json
 import sys
-<<<<<<< HEAD
+from platform import system as system_name
+from pathlib import Path
+from dotenv import load_dotenv, find_dotenv
+
+from typing import Any, NamedTuple, Optional, Union, Sequence
 from dataclasses import dataclass
-from typing import Any, NamedTuple, Sequence, Union
-from dotenv import load_dotenv
-from langchain.schema import AIMessage, BaseMessage, HumanMessage, SystemMessage
-=======
-from platform import system as system_name
-from typing import Any, NamedTuple, Optional, Union
-from dotenv import load_dotenv, find_dotenv
-from pathlib import Path
->>>>>>> be12a29e
+from langchain.schema import BaseMessage
 
 from .logging import *
 from .ai_models import *
