# Author: Yiannis Charalambous 2023

import os
import json
import sys
from typing import Any, NamedTuple, Union
from dotenv import load_dotenv

from .logging import *
from .ai_models import *
from .api_key_collection import APIKeyCollection


api_keys: APIKeyCollection

esbmc_path: str = "./esbmc"
esbmc_params: list[str] = [
    "--interval-analysis",
    "--goto-unwind",
    "--unlimited-goto-unwind",
    "--k-induction",
    "--state-hashing",
    "--add-symex-value-sets",
    "--k-step",
    "2",
    "--floatbv",
    "--unlimited-k-steps",
    "--compact-trace",
]

temp_auto_clean: bool = True
temp_file_dir: str = "."
consecutive_prompt_delay: float = 20.0
ai_model: AIModel = AIModels.GPT_3.value

cfg_path: str = "./config.json"


class ChatPromptSettings(NamedTuple):
    system_messages: list
    initial_prompt: str
    temperature: float


chat_prompt_user_mode: ChatPromptSettings
chat_prompt_generator_mode: ChatPromptSettings
<<<<<<< HEAD
chat_prompt_conversation_summarizer: ChatPromptSettings
chat_prompt_optimize_code: ChatPromptSettings
=======


def _load_custom_ai(config: dict) -> None:
    ai_custom: dict = config
    for name, ai_data in ai_custom.items():
        # Load the max tokens
        custom_ai_max_tokens, ok = _load_config_value(
            config_file=ai_data,
            name="max_tokens",
        )
        assert ok, f'max_tokens field not found in "ai_custom" entry "{name}".'
        assert (
            isinstance(custom_ai_max_tokens, int) and custom_ai_max_tokens > 0
        ), f'custom_ai_max_tokens in ai_custom entry "{name}" needs to be an int and greater than 0.'
        # Load the URL
        custom_ai_url, ok = _load_config_value(
            config_file=ai_data,
            name="url",
        )
        assert ok, f'url field not found in "ai_custom" entry "{name}".'
        stop_sequences, ok = _load_config_value(
            config_file=ai_data,
            name="stop_sequences",
        )
        # Load the config message
        config_message: dict[str, str] = ai_data["config_message"]
        template, ok = _load_config_value(
            config_file=config_message,
            name="template",
        )
        human, ok = _load_config_value(
            config_file=config_message,
            name="human",
        )
        ai, ok = _load_config_value(
            config_file=config_message,
            name="ai",
        )
        system, ok = _load_config_value(
            config_file=config_message,
            name="system",
        )

        # Add the custom AI.
        add_custom_ai_model(
            AIModelTextGen(
                name=name,
                tokens=custom_ai_max_tokens,
                url=custom_ai_url,
                config_message=template,
                ai_template=ai,
                human_template=human,
                system_template=system,
                stop_sequences=stop_sequences,
            )
        )
>>>>>>> d85af91c


def load_envs() -> None:
    load_dotenv(dotenv_path="./.env", override=True, verbose=True)

    global api_keys

    api_keys = APIKeyCollection(
        openai=str(os.getenv("OPENAI_API_KEY")),
        huggingface=str(os.getenv("HUGGINGFACE_API_KEY")),
    )

    global cfg_path
    value = os.getenv("ESBMC_AI_CFG_PATH")
    if value != None:
        if os.path.exists(value):
            cfg_path = str(value)
        else:
            print(f"Error: Invalid .env ESBMC_AI_CFG_PATH value: {value}")
            sys.exit(4)
    else:
        print(
            f"Warning: ESBMC_AI_CFG_PATH not found in .env file... Defaulting to {cfg_path}"
        )


def _load_config_value(
    config_file: dict, name: str, default: object = None
) -> tuple[Any, bool]:
    if name in config_file:
        return config_file[name], True
    else:
        print(f"Warning: {name} not found in config... Using default value: {default}")
        return default, False


def _load_config_real_number(
    config_file: dict, name: str, default: object = None
) -> Union[int, float]:
    value, _ = _load_config_value(config_file, name, default)
    # Type check
    if type(value) is float or type(value) is int:
        return value
    else:
        raise TypeError(
            f"Error: config invalid {name} value: {value} "
            + "Make sure it is a float or int..."
        )


def load_config(file_path: str) -> None:
    if not os.path.exists(file_path):
        print(f"Error: Config not found: {file_path}")
        sys.exit(4)

    config_file = None
    with open(file_path, mode="r") as file:
        config_file = json.load(file)

    global esbmc_params
    esbmc_params, _ = _load_config_value(
        config_file,
        "esbmc_params",
        esbmc_params,
    )

    global consecutive_prompt_delay
    consecutive_prompt_delay = _load_config_real_number(
        config_file,
        "consecutive_prompt_delay",
        consecutive_prompt_delay,
    )

    global temp_auto_clean
    temp_auto_clean, _ = _load_config_value(
        config_file,
        "temp_auto_clean",
        temp_auto_clean,
    )

    global temp_file_dir
    temp_file_dir, _ = _load_config_value(
        config_file,
        "temp_file_dir",
        temp_file_dir,
    )

    # Load the custom ai configs.
    _load_custom_ai(config_file["ai_custom"])

    global ai_model
    ai_model_name, _ = _load_config_value(
        config_file,
        "ai_model",
        ai_model,
    )
    if is_valid_ai_model(ai_model_name):
        # Load the ai_model from loaded models.
        ai_model = get_ai_model_by_name(ai_model_name)
    else:
        print(f"Error: {ai_model_name} is not a valid AI model")
        sys.exit(4)

    global esbmc_path
    # Health check verifies this later in the init process.
    esbmc_path, _ = _load_config_value(
        config_file,
        "esbmc_path",
        esbmc_path,
    )

    # Load the AI data from the file that will command the AI for all modes.
    printv("Initializing AI data")
    global chat_prompt_user_mode
    chat_prompt_user_mode = ChatPromptSettings(
        system_messages=config_file["chat_modes"]["user_chat"]["system"],
        initial_prompt=config_file["chat_modes"]["user_chat"]["initial"],
        temperature=config_file["chat_modes"]["user_chat"]["temperature"],
    )

    global chat_prompt_generator_mode
    chat_prompt_generator_mode = ChatPromptSettings(
        system_messages=config_file["chat_modes"]["generate_solution"]["system"],
        initial_prompt=config_file["chat_modes"]["generate_solution"]["initial"],
        temperature=config_file["chat_modes"]["generate_solution"]["temperature"],
    )

<<<<<<< HEAD
    global chat_prompt_conversation_summarizer
    chat_prompt_conversation_summarizer = ChatPromptSettings(
        system_messages=config_file["chat_modes"]["conv_summarizer"]["system"],
        initial_prompt=config_file["chat_modes"]["conv_summarizer"]["initial"],
        temperature=config_file["chat_modes"]["conv_summarizer"]["temperature"],
    )

    global chat_prompt_optimize_code
    chat_prompt_optimize_code = ChatPromptSettings(
        system_messages=config_file["chat_modes"]["optimize_code"]["system"],
        initial_prompt=config_file["chat_modes"]["optimize_code"]["initial"],
        temperature=config_file["chat_modes"]["optimize_code"]["temperature"],
    )

=======
>>>>>>> d85af91c

def load_args(args) -> None:
    set_verbose(1 if args.verbose else 0)

    global ai_model
    if args.ai_model != "":
        if is_valid_ai_model(args.ai_model):
            ai_model = get_ai_model_by_name(args.ai_model)
        else:
            print(f"Error: invalid --ai-model parameter {args.ai_model}")
            sys.exit(4)

    global esbmc_params
    # If append flag is set, then append.
    if args.append:
        esbmc_params.extend(args.remaining)
    elif len(args.remaining) != 0:
        esbmc_params = args.remaining<|MERGE_RESOLUTION|>--- conflicted
+++ resolved
@@ -44,10 +44,7 @@
 
 chat_prompt_user_mode: ChatPromptSettings
 chat_prompt_generator_mode: ChatPromptSettings
-<<<<<<< HEAD
-chat_prompt_conversation_summarizer: ChatPromptSettings
 chat_prompt_optimize_code: ChatPromptSettings
-=======
 
 
 def _load_custom_ai(config: dict) -> None:
@@ -104,7 +101,6 @@
                 stop_sequences=stop_sequences,
             )
         )
->>>>>>> d85af91c
 
 
 def load_envs() -> None:
@@ -232,14 +228,6 @@
         temperature=config_file["chat_modes"]["generate_solution"]["temperature"],
     )
 
-<<<<<<< HEAD
-    global chat_prompt_conversation_summarizer
-    chat_prompt_conversation_summarizer = ChatPromptSettings(
-        system_messages=config_file["chat_modes"]["conv_summarizer"]["system"],
-        initial_prompt=config_file["chat_modes"]["conv_summarizer"]["initial"],
-        temperature=config_file["chat_modes"]["conv_summarizer"]["temperature"],
-    )
-
     global chat_prompt_optimize_code
     chat_prompt_optimize_code = ChatPromptSettings(
         system_messages=config_file["chat_modes"]["optimize_code"]["system"],
@@ -247,8 +235,6 @@
         temperature=config_file["chat_modes"]["optimize_code"]["temperature"],
     )
 
-=======
->>>>>>> d85af91c
 
 def load_args(args) -> None:
     set_verbose(1 if args.verbose else 0)
