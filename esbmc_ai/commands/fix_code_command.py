--- conflicted
+++ resolved
@@ -223,10 +223,7 @@
                 else:
                     returned_source = source_file.latest_content
 
-<<<<<<< HEAD
-=======
                 # Check if an output directory is specified and save to it
->>>>>>> dfb7e574
                 if output_dir:
                     assert (
                         output_dir.is_dir()
