--- conflicted
+++ resolved
@@ -101,30 +101,6 @@
             messages=all_messages,
         )
 
-<<<<<<< HEAD
-            # Check if token limit has been exceeded.
-            all_messages.append(response_message)
-            # FIXME This causes a warning
-            new_tokens: int = self.llm.get_num_tokens_from_messages(
-                messages=all_messages,
-            )
-            if new_tokens > self.ai_model.tokens:
-                response = ChatResponse(
-                    finish_reason=FinishReason.length,
-                    message=response_message,
-                    total_tokens=self.ai_model.tokens,
-                )
-            else:
-                response = ChatResponse(
-                    finish_reason=FinishReason.stop,
-                    message=response_message,
-                    total_tokens=new_tokens,
-                )
-        except Exception as e:
-            print(f"There was an unkown error when generating a response: {e}")
-            traceback.print_exc()
-            exit(1)
-=======
         response: ChatResponse
         if new_tokens > self.ai_model.tokens:
             response = ChatResponse(
@@ -138,6 +114,5 @@
                 message=response_message,
                 total_tokens=new_tokens,
             )
->>>>>>> 8c6fca5b
 
         return response