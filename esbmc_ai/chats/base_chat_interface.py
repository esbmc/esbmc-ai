# Author: Yiannis Charalambous

"""Contains code for the base class for interacting with the LLMs in a 
conversation-based way."""

from time import sleep, time
<<<<<<< HEAD
from typing import Any, Optional, Sequence
=======
from typing import Any, Sequence
>>>>>>> 6c772309

from langchain.schema import (
    BaseMessage,
    HumanMessage,
    PromptValue,
)
import structlog

from esbmc_ai.chat_response import ChatResponse, FinishReason
from esbmc_ai.ai_models import AIModel
from esbmc_ai.log_utils import LogCategories
from esbmc_ai.chats.template_key_provider import (
    TemplateKeyProvider,
    GenericTemplateKeyProvider,
)


class BaseChatInterface:
    """Base class for interacting with an LLM. It allows for interactions with
    text generation LLMs and also chat LLMs."""

    _last_attempt: float = 0
    cooldown_total: float = 20.0

    def __init__(
        self,
        system_messages: list[BaseMessage],
        ai_model: AIModel,
        template_key_provider: TemplateKeyProvider | None = None,
    ) -> None:
        super().__init__()
        self._logger: structlog.stdlib.BoundLogger = structlog.get_logger(
            category=LogCategories.CHAT
        )
        self.ai_model: AIModel = ai_model
        self._system_messages: list[BaseMessage] = system_messages
        self.messages: list[BaseMessage] = []
        self._template_key_provider = (
            template_key_provider or GenericTemplateKeyProvider()
        )

    def compress_message_stack(self) -> None:
        """Compress the message stack, is abstract and needs to be implemented."""
        self.messages = []

    def push_to_message_stack(
        self,
        message: BaseMessage | tuple[BaseMessage, ...] | list[BaseMessage],
    ) -> None:
        """Pushes a message(s) to the message stack without querying the LLM."""
        assert isinstance(message, BaseMessage | Sequence)
        if isinstance(message, Sequence):
            for m in message:
                assert isinstance(m, BaseMessage)
        if isinstance(message, list) or isinstance(message, tuple):
            self.messages.extend(list(message))
        else:
            self.messages.append(message)

    def get_template_keys(self, **kwargs: Any) -> dict[str, Any]:
        """Gets template keys for applying in template values using the configured provider."""
        return self._template_key_provider.get_template_keys(**kwargs)

    def apply_template_value(self, **kwargs: str) -> None:
        """Will substitute an f-string in the message stack and system messages to
        the provided value. The new substituted messages will become the new
        message stack, so the substitution is permanent."""

        system_message_prompts: PromptValue = self.ai_model.apply_chat_template(
            messages=self._system_messages,
            **kwargs,
        )
        self._system_messages = system_message_prompts.to_messages()

        message_prompts: PromptValue = self.ai_model.apply_chat_template(
            messages=self.messages,
            **kwargs,
        )
        self.messages = message_prompts.to_messages()

    def get_applied_messages(self, **kwargs: str) -> tuple[BaseMessage, ...]:
        """Applies the f-string substituion and returns the result instead of assigning
        it to the message stack."""
        message_prompts: PromptValue = self.ai_model.apply_chat_template(
            messages=self.messages,
            **kwargs,
        )
        return tuple(message_prompts.to_messages())

    def get_applied_system_messages(self, **kwargs: str) -> tuple[BaseMessage, ...]:
        """Same as `get_applied_messages` but for system messages."""
        message_prompts: PromptValue = self.ai_model.apply_chat_template(
            messages=self._system_messages,
            **kwargs,
        )
        return tuple(message_prompts.to_messages())

    @staticmethod
    def send_messages(
        ai_model: AIModel,
        messages: list[BaseMessage],
        logger: structlog.stdlib.BoundLogger | None = None,
    ) -> ChatResponse:
        """Static method to send messages."""

        # Check cooldown
        time_passed: float = time() - BaseChatInterface._last_attempt
        if time_passed < BaseChatInterface.cooldown_total:
            sleep_total_seconds: float = BaseChatInterface.cooldown_total - time_passed
            if logger:
                logger.info(f"Sleeping for {sleep_total_seconds}...")
            sleep(sleep_total_seconds)
        BaseChatInterface._last_attempt = time()

        response_message: BaseMessage = ai_model.invoke(input=messages)

        # Check if token limit has been exceeded.
        new_tokens: int = ai_model.get_num_tokens_from_messages(
            messages=messages + [response_message],
        )

        response: ChatResponse
        if new_tokens > ai_model.tokens:
            response = ChatResponse(
                finish_reason=FinishReason.length,
                message=response_message,
                total_tokens=ai_model.tokens,
            )
        else:
            response = ChatResponse(
                finish_reason=FinishReason.stop,
                message=response_message,
                total_tokens=new_tokens,
            )

        return response

    def send_message(self, message: str | None = None) -> ChatResponse:
        """Sends a message to the AI model. Returns solution."""
        if message:
            self.push_to_message_stack(message=HumanMessage(content=message))

        all_messages = self._system_messages.copy()
        all_messages.extend(self.messages.copy())

        if message:
            self._logger.debug(f"LLM Prompt: {message}")

        response: ChatResponse = self.send_messages(
            ai_model=self.ai_model,
            messages=all_messages,
            logger=self._logger,
        )

        self._logger.debug(f"LLM Response: {response.message.content}")

        self.push_to_message_stack(message=response.message)
        return response<|MERGE_RESOLUTION|>--- conflicted
+++ resolved
@@ -4,11 +4,7 @@
 conversation-based way."""
 
 from time import sleep, time
-<<<<<<< HEAD
-from typing import Any, Optional, Sequence
-=======
 from typing import Any, Sequence
->>>>>>> 6c772309
 
 from langchain.schema import (
     BaseMessage,
