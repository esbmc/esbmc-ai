# Author: Yiannis Charalambous

"""Contains code for the base class for interacting with the LLMs in a 
conversation-based way."""

from time import sleep, time
from typing import Any, Optional

from langchain.schema import (
    BaseMessage,
    HumanMessage,
    PromptValue,
)
from langchain_core.language_models import BaseChatModel
import structlog

from esbmc_ai.chat_response import ChatResponse, FinishReason
from esbmc_ai.ai_models import AIModel
from esbmc_ai.log_utils import LogCategories


class BaseChatInterface:
    """Base class for interacting with an LLM. It allows for interactions with
    text generation LLMs and also chat LLMs."""

    _last_attempt: float = 0
    cooldown_total: float = 20.0

    def __init__(
        self,
        system_messages: list[BaseMessage],
        ai_model: AIModel,
    ) -> None:
        super().__init__()
        self._logger: structlog.stdlib.BoundLogger = structlog.get_logger(
            category=LogCategories.CHAT
        )
        self.ai_model: AIModel = ai_model
        self._system_messages: list[BaseMessage] = system_messages
        self.messages: list[BaseMessage] = []

    def compress_message_stack(self) -> None:
        """Compress the message stack, is abstract and needs to be implemented."""
        self.messages = []

    def push_to_message_stack(
        self,
        message: BaseMessage | tuple[BaseMessage, ...] | list[BaseMessage],
    ) -> None:
        """Pushes a message(s) to the message stack without querying the LLM."""
        if isinstance(message, list) or isinstance(message, tuple):
            self.messages.extend(list(message))
        else:
            self.messages.append(message)

    def get_canonical_template_keys(
        self, source_code: str, esbmc_output: str, error_line: str, error_type: str
    ) -> dict[str, Any]:
        """Gets the canonical template keys for applying in template values."""
        return {
            "source_code": source_code,
            "esbmc_output": esbmc_output,
            "error_line": error_line,
            "error_type": error_type,
        }

    def apply_template_value(self, **kwargs: str) -> None:
        """Will substitute an f-string in the message stack and system messages to
        the provided value. The new substituted messages will become the new
        message stack, so the substitution is permanent."""

        system_message_prompts: PromptValue = self.ai_model.apply_chat_template(
            messages=self._system_messages,
            **kwargs,
        )
        self._system_messages = system_message_prompts.to_messages()

        message_prompts: PromptValue = self.ai_model.apply_chat_template(
            messages=self.messages,
            **kwargs,
        )
        self.messages = message_prompts.to_messages()

    def get_applied_messages(self, **kwargs: str) -> tuple[BaseMessage, ...]:
        """Applies the f-string substituion and returns the result instead of assigning
        it to the message stack."""
        message_prompts: PromptValue = self.ai_model.apply_chat_template(
            messages=self.messages,
            **kwargs,
        )
        return tuple(message_prompts.to_messages())

    def get_applied_system_messages(self, **kwargs: str) -> tuple[BaseMessage, ...]:
        """Same as `get_applied_messages` but for system messages."""
        message_prompts: PromptValue = self.ai_model.apply_chat_template(
            messages=self._system_messages,
            **kwargs,
        )
        return tuple(message_prompts.to_messages())

    @staticmethod
    def send_messages(
        ai_model: AIModel,
        messages: list[BaseMessage],
        logger: structlog.stdlib.BoundLogger | None = None,
    ) -> ChatResponse:
        """Static method to send messages."""

        # Check cooldown
        time_passed: float = time() - BaseChatInterface._last_attempt
        if time_passed < BaseChatInterface.cooldown_total:
            sleep_total_seconds: float = BaseChatInterface.cooldown_total - time_passed
            if logger:
                logger.info(f"Sleeping for {sleep_total_seconds}...")
            sleep(sleep_total_seconds)
        BaseChatInterface._last_attempt = time()

        response_message: BaseMessage = ai_model.invoke(input=messages)

        # Check if token limit has been exceeded.
        new_tokens: int = ai_model.get_num_tokens_from_messages(
            messages=messages + [response_message],
        )

        response: ChatResponse
        if new_tokens > ai_model.tokens:
            response = ChatResponse(
                finish_reason=FinishReason.length,
                message=response_message,
                total_tokens=ai_model.tokens,
            )
        else:
            response = ChatResponse(
                finish_reason=FinishReason.stop,
                message=response_message,
                total_tokens=new_tokens,
            )

        return response

    def send_message(self, message: Optional[str] = None) -> ChatResponse:
        """Sends a message to the AI model. Returns solution."""
        if message:
            self.push_to_message_stack(message=HumanMessage(content=message))

        all_messages = self._system_messages.copy()
        all_messages.extend(self.messages.copy())

<<<<<<< HEAD
        response: ChatResponse = self.send_messages(self.ai_model, all_messages)
=======
        if message:
            self._logger.debug(f"LLM Prompt: {message}")

        response: ChatResponse = self.send_messages(
            ai_model=self.ai_model,
            llm=self.llm,
            messages=all_messages,
            logger=self._logger,
        )
>>>>>>> e03a4c8a

        self._logger.debug(f"LLM Response: {message}")

        self.push_to_message_stack(message=response.message)
        return response<|MERGE_RESOLUTION|>--- conflicted
+++ resolved
@@ -146,19 +146,14 @@
         all_messages = self._system_messages.copy()
         all_messages.extend(self.messages.copy())
 
-<<<<<<< HEAD
-        response: ChatResponse = self.send_messages(self.ai_model, all_messages)
-=======
         if message:
             self._logger.debug(f"LLM Prompt: {message}")
 
         response: ChatResponse = self.send_messages(
             ai_model=self.ai_model,
-            llm=self.llm,
             messages=all_messages,
             logger=self._logger,
         )
->>>>>>> e03a4c8a
 
         self._logger.debug(f"LLM Response: {message}")
 
