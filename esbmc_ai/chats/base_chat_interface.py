# Author: Yiannis Charalambous

"""Contains code for the base class for interacting with the LLMs in a 
conversation-based way."""

from abc import abstractmethod
from typing import Optional

from langchain.schema import (
    BaseMessage,
    HumanMessage,
    PromptValue,
)
from langchain_core.language_models import BaseChatModel

from esbmc_ai.chat_response import ChatResponse, FinishReason
from esbmc_ai.ai_models import AIModel


class BaseChatInterface:
    """Base class for interacting with an LLM. It allows for interactions with
    text generation LLMs and also chat LLMs."""

    def __init__(
        self,
        system_messages: list[BaseMessage],
        llm: BaseChatModel,
        ai_model: AIModel,
    ) -> None:
        super().__init__()
        self.ai_model: AIModel = ai_model
        self._system_messages: list[BaseMessage] = system_messages
        self.messages: list[BaseMessage] = []
        self.llm: BaseChatModel = llm

    @abstractmethod
    def compress_message_stack(self) -> None:
        """Compress the message stack, is abstract and needs to be implemented."""
        raise NotImplementedError()

    def push_to_message_stack(
        self,
        message: BaseMessage | tuple[BaseMessage, ...] | list[BaseMessage],
    ) -> None:
<<<<<<< HEAD
        if isinstance(message, list) or isinstance(message, tuple):
            self.messages.extend(list(message))
        else:
            self.messages.append(message)
=======
        """Pushes a message to the message stack without querying the LLM."""
        self.messages.append(message)
>>>>>>> dcb49cae

    def apply_template_value(self, **kwargs: str) -> None:
        """Will substitute an f-string in the message stack and system messages to
        the provided value. The new substituted messages will become the new
        message stack, so the substitution is permanent."""

        system_message_prompts: PromptValue = self.ai_model.apply_chat_template(
            messages=self._system_messages,
            **kwargs,
        )
        self._system_messages = system_message_prompts.to_messages()

        message_prompts: PromptValue = self.ai_model.apply_chat_template(
            messages=self.messages,
            **kwargs,
        )
        self.messages = message_prompts.to_messages()

    def get_applied_messages(self, **kwargs: str) -> tuple[BaseMessage, ...]:
        """Applies the f-string substituion and returns the result instead of assigning
        it to the message stack."""
        message_prompts: PromptValue = self.ai_model.apply_chat_template(
            messages=self.messages,
            **kwargs,
        )
        return tuple(message_prompts.to_messages())

    def get_applied_system_messages(self, **kwargs: str) -> tuple[BaseMessage, ...]:
        """Same as `get_applied_messages` but for system messages."""
        message_prompts: PromptValue = self.ai_model.apply_chat_template(
            messages=self._system_messages,
            **kwargs,
        )
        return tuple(message_prompts.to_messages())

    def send_message(self, message: Optional[str] = None) -> ChatResponse:
        """Sends a message to the AI model. Returns solution."""
        if message:
            self.push_to_message_stack(message=HumanMessage(content=message))

        all_messages = self._system_messages.copy()
        all_messages.extend(self.messages.copy())

        response_message: BaseMessage = self.llm.invoke(input=all_messages)

        self.push_to_message_stack(message=response_message)

        # Check if token limit has been exceeded.
        all_messages.append(response_message)
        new_tokens: int = self.llm.get_num_tokens_from_messages(
            messages=all_messages,
        )

        response: ChatResponse
        if new_tokens > self.ai_model.tokens:
            response = ChatResponse(
                finish_reason=FinishReason.length,
                message=response_message,
                total_tokens=self.ai_model.tokens,
            )
        else:
            response = ChatResponse(
                finish_reason=FinishReason.stop,
                message=response_message,
                total_tokens=new_tokens,
            )

        return response<|MERGE_RESOLUTION|>--- conflicted
+++ resolved
@@ -42,15 +42,11 @@
         self,
         message: BaseMessage | tuple[BaseMessage, ...] | list[BaseMessage],
     ) -> None:
-<<<<<<< HEAD
+        """Pushes a message(s) to the message stack without querying the LLM."""
         if isinstance(message, list) or isinstance(message, tuple):
             self.messages.extend(list(message))
         else:
             self.messages.append(message)
-=======
-        """Pushes a message to the message stack without querying the LLM."""
-        self.messages.append(message)
->>>>>>> dcb49cae
 
     def apply_template_value(self, **kwargs: str) -> None:
         """Will substitute an f-string in the message stack and system messages to
